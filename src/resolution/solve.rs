--- conflicted
+++ resolved
@@ -69,11 +69,7 @@
 
 fn get_relaxation<'a>(compressors: &'a Vec<TalentSchedCompression>, compression_bound: bool) -> Box<TalentSchedRelax<'a>> {
     if compression_bound {
-<<<<<<< HEAD
-        Box::new(TalentSchedRelax::new(compressors[0].problem.clone(), Some(compressors.iter().map(|c| CompressedSolutionBound::new(c)).collect())))
-=======
-        Box::new(TalentSchedRelax::new(compressor.problem.clone(), Some(CompressedSolutionBound::new(compressor, None))))
->>>>>>> c0b62e33
+        Box::new(TalentSchedRelax::new(compressors[0].problem.clone(), Some(compressors.iter().map(|c| CompressedSolutionBound::new(c, None)).collect())))
     } else {
         Box::new(TalentSchedRelax::new(compressors[0].problem.clone(), None))
     }
@@ -135,15 +131,9 @@
         
         let problem = TalentSched::new(instance);
 
-<<<<<<< HEAD
         let compressors = (0..3).map(|i| TalentSchedCompression::new(&problem, self.n_meta_items, i)).collect::<Vec<TalentSchedCompression>>();
         let relaxation = get_relaxation(&compressors, self.compression_bound);
-        let heuristic = get_heuristic(&compressors[0], self.compression_heuristic);
-=======
-        let compressor = TalentSchedCompression::new(&problem, self.n_meta_items);
-        let relaxation = get_relaxation(&compressor, self.compression_bound);
-        let heuristic = get_heuristic(&compressor, self.compression_heuristic, relaxation.compression_bound.as_ref().map(|b| b.compressed_solutions.clone()));
->>>>>>> c0b62e33
+        let heuristic = get_heuristic(&compressors[0], self.compression_heuristic, relaxation.compression_bounds.as_ref().map(|bds| bds[0].compressed_solutions.clone()));
 
         let width = FixedWidth(self.width);
         let cutoff = TimeBudget::new(Duration::from_secs(self.timeout));
